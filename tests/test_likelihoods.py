--- conflicted
+++ resolved
@@ -32,19 +32,10 @@
         theory_uses_spherical_k=True,
         kpar_bins_theory=np.linspace(0.1, 1, 40) / un.Mpc,
         kperp_bins_theory=None,
-<<<<<<< HEAD
         kpar_widths_theory=1e-2*np.ones(40)/un.Mpc,
         kperp_widths_theory=None,
     )
     MLPS = MarginalizedLinearPositiveSystematics(model=dmi1)
     result = MLPS.loglike([0,-0.1],[])
     assert np.allclose(result, -16.59249944, rtol=0, atol=1e-6), ("Wrong test IDR2 likelihood result", result)
-    return MLPS
-=======
-        kpar_widths_theory=1e-2 * np.ones(40) / un.Mpc,
-        kperp_widths_theory=1e-2 * np.ones(40) / un.Mpc,
-    )
-    MLPS = MarginalizedLinearPositiveSystematics(model=dmi1)
-    MLPS.loglike([], [])
-    return MLPS
->>>>>>> 13b231ee
+    return MLPS