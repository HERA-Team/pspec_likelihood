--- conflicted
+++ resolved
@@ -34,11 +34,7 @@
           - flake8-copyright
 
 -   repo: https://github.com/psf/black
-<<<<<<< HEAD
-    rev: 22.3.0
-=======
     rev: 22.10.0
->>>>>>> 7ba0b89a
     hooks:
     - id: black
 
@@ -55,21 +51,13 @@
 
 
 - repo: https://github.com/asottile/pyupgrade
-<<<<<<< HEAD
-  rev: v2.34.0
-=======
   rev: v3.1.0
->>>>>>> 7ba0b89a
   hooks:
   -   id: pyupgrade
       args: [--py37-plus]
 
 - repo: https://github.com/commitizen-tools/commitizen
-<<<<<<< HEAD
-  rev: v2.27.1
-=======
   rev: v2.35.0
->>>>>>> 7ba0b89a
   hooks:
     - id: commitizen
       stages: [commit-msg]