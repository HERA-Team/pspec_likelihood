"""Primary module defining likelihoods based on HERA power spectra."""
from __future__ import annotations

from abc import ABC, abstractmethod
from typing import Callable, Literal, Sequence

import astropy.cosmology as csm
import astropy.units as un
import attr
import hera_pspec as hp
import numpy as np
from cached_property import cached_property
from scipy.integrate import quad
from scipy.linalg import block_diag
from scipy.special import erf
from scipy.stats import multivariate_normal

from . import types as tp
from .types import vld_unit


@attr.s(kw_only=True)
class DataModelInterface:
    r"""Container for power spectrum measurements and models.

    This class keeps track of power-spectrum measurements
    (and their associated covariances and window functions)
    along with a theoretical model and calculations of the likelihoods
    given this model that propertly account for the window functions.
    For now, this container assumes Gaussian measurement errors and
    thus only keeps track of covariances but this may change in the future.

    Parameters
    ----------
    cosmology
        The :class:`astropy.cosmology.FLRW` object defining the cosmology.
    redshift
        The (mean) redshift of the measured power spectrum.
    power_spectrum
        The 1D or 2D power spectrum values of the observation in squared temperature
        units. Whether 1D or 2D, this array is 1D (i.e. flattened).
    window_function
        The window function that takes theory space to observational space. Must be an
        array whose first dimension has length equal to the power spectrum, and the
        second dimension has the same length as
        ``kpar_bins_theory``/``kperp_bins_theory``.
    covariance
        The data covariance matrix. If 2D, must be a square matrix with each dimension
        the same length as ``power_spectrum``. If 1D, the covariance is assumed to be
        diagonal, and must have the same length as ``power_spectrum``.
    kpar_bins_obs
        The k-parallel bins of the observation. See notes on ``kperp_bins_obs``.
        If ``kperp_bins_obs`` is not provided, treat ``kpar_bins_obs`` as spherically
        averaged.
    kperp_bins_obs
        If provided, the k-perpendicular bins of the observation. These provide the bin
        *centres*, and so there should be the same number as power spectrum values.
        If not provided, ``kpar_bins_obs`` is treated as the spherically-averaged
        k bins.
    kpar_bins_theory
        The k-parallel bins of the theory. See notes on ``kperp_bins_theory``.
        If ``kperp_bins_theory`` not provided, treat ``kpar_bins_theory``
        as spherical.
    kperp_bins_theory
        If provided, the k-perpendicular bins of the theory. These provide the bin
        *centres*, and so there should be the same number as the second dimension of the
        window function. If not provided, ``kpar_bins_theory`` is treated as the
        spherically-averaged k bins.
    kperp_widths_theory
        If provided, the k-perpendicular bin widths associated with each bin. It is
        assumed that the bins are in the (linear-space) centre. Only required if
        ``window_integration_rule`` is not ``"midpoint"``.
    kpar_widths_theory
        If provided, the k-parallel bin widths associated with each bin. It is
        assumed that the bins are in the (linear-space) centre. Only required if
        ``window_integration_rule`` is not ``"midpoint"``.
    window_integration_rule
        Converting from theory space to observational space is done by integrating the
        ``window_function * theory_function`` over k-space for a given choice of
        observational co-ordinates. This integral is discretized, and this parameter
        provides the rule by which the *theory function* portion of the integral is
        discretized. Choices are 'midpoint', 'trapz' or 'quad'.
    theory_uses_little_h
        Whether the theory function accepts wavenumbers in units of h/Mpc. If False,
        it accepts wavenumbers in units of 1/Mpc.
    theory_uses_spherical_k
        If True, the theory function only accepts spherical k, rather than cylindrical
        k.
    theory_model
        The callable theoretical power spectrum as a function of redshift and k.
        The signature of the function should be ``theory(z, k, params) -> p``,
        where `z` is a float redshift,and `params` is a tuple of float parameters OR a
        dict of float parameters. If it takes a dict of parameters,
        ``theory_param_names`` must be given. ``k`` is either a 2-tuple
        ``(kperp, kpar)``, where each of these arrays is 1D and the same length, or,
        if ``theory_uses_spherical_k`` is True, a single array of ``|k|``.
        The output ``p`` is an array of the same length as ``kperp`` and ``kpar``
        (or simply ``k``), containing the power spectrum in mK^2.
    theory_param_names
        If given, pass a dictionary of parameters to the ``theory_model`` whose keys
        are the names.
    apply_window_to_systematics
        Whether the systematics are defined in theory-space or data-space. If defined
        in theory-space, the window function must be applied to the resulting
        systematics.
    """

    redshift: float = attr.ib(converter=float)
    power_spectrum: tp.PowerType = attr.ib(
        validator=vld_unit(un.mK**2), eq=tp.cmp_array
    )
    window_function: np.ndarray = attr.ib(eq=tp.cmp_array, converter=np.array)
    covariance: tp.CovarianceType = attr.ib(validator=vld_unit(un.mK**4))
    theory_model: Callable = attr.ib(validator=attr.validators.is_callable())
    sys_model: Callable = attr.ib(validator=attr.validators.is_callable())

    cosmology: csm.FLRW = attr.ib(
        csm.Planck18, validator=attr.validators.instance_of(csm.FLRW)
    )
    kpar_bins_obs: tp.Wavenumber = attr.ib()
    kperp_bins_obs: tp.Wavenumber | None = attr.ib()
    kpar_bins_theory: tp.Wavenumber = attr.ib()
    kperp_bins_theory: tp.Wavenumber | None = attr.ib()
    kperp_widths_theory: tp.Wavenumber | None = attr.ib()
    kpar_widths_theory: tp.Wavenumber | None = attr.ib()

    window_integration_rule: Literal["midpoint", "trapz", "quad"] = attr.ib(
        "midpoint", validator=attr.validators.in_(("midpoint", "trapz", "quad"))
    )

    theory_uses_little_h: bool = attr.ib(default=False, converter=bool)
    theory_uses_spherical_k: bool = attr.ib(default=False, converter=bool)

    theory_param_names: Sequence[str] | None = attr.ib(
        None, converter=attr.converters.optional(tuple)
    )
    sys_param_names: Sequence[str] | None = attr.ib(
        None, converter=attr.converters.optional(tuple)
    )
    apply_window_to_systematics: bool = attr.ib(True, converter=bool)

    @kpar_bins_obs.validator
    @kpar_bins_theory.validator
    def _k_validator(self, att, val):
        if not np.isrealobj(val):
            raise TypeError(f"{att.name} must be real!")

        tp.vld_unit("wavenumber", equivalencies=un.with_H0(self.cosmology.H0))

        if val.shape != self.power_spectrum.shape:
            raise ValueError(f"{att.name} must have same shape as the power spectrum")

    @kperp_bins_obs.validator
    @kperp_bins_theory.validator
    @kpar_widths_theory.validator
    @kperp_widths_theory.validator
    def _opt_k_vld(self, att, val):
        if val is not None:
            self._k_validator(att, val)

    @window_function.validator
    def _wf_vld(self, att, val):
        if val.shape not in [(len(self.power_spectrum), len(self.power_spectrum))]:
            raise ValueError("window_function must be  Nk * Nk matrix")

    @window_integration_rule.validator
    def _wir_vld(self, att, val):
        if (
            val != "midpoint"
            and self.kperp_widths_theory is None
            or self.kpar_widths_theory is None
        ):
            raise ValueError(
                f"if window_integration_rule={val}, kpar/kperp widths are required."
            )

    @covariance.validator
    def _cov_vld(self, att, val):
        if val.shape not in [
            (len(self.power_spectrum),),
            (len(self.power_spectrum), len(self.power_spectrum)),
        ]:
            raise ValueError("covariance must be Nk*Nk matrix or length-Nk vector")

    @cached_property
    def spherical_kbins_obs(self) -> tp.Wavenumber:
        """The spherical k bins of the observation (the edges)."""
        if self.kperp_bins_obs is not None:
            return np.sqrt(self.kpar_bins_obs**2 + self.kperp_bins_obs**2)
        else:
            return self.kpar_bins_obs

    @cached_property
    def spherical_kbins_theory(self) -> tp.Wavenumber:
        """The spherical k bins of the theory (edges)."""
        if self.kperp_bins_theory is not None:
            return np.sqrt(self.kpar_bins_theory**2 + self.kperp_bins_theory**2)
        else:
            return self.kpar_bins_theory

    @cached_property
    def kperp_centres(self) -> tp.Wavenumber:
        """Centres of the kperp bins."""
        return (self.kperp_bins_obs[1:] + self.kperp_bins_obs[:-1]) / 2

    @classmethod
    def uvpspec_from_h5_files(
        cls,
        band_index: int = 0,
        field: str | None = None,
        datapath_format: str | None = None,
        band_name_in_path_string: bool = False,
    ):
        r"""Read UVPSpec object from specified h5 file.

        Parameters
        ----------
        band_index
            Which band (0-indexed) to read, if the file contains multiple
            bands. Optional if not band_name_in_path_string.

        field
            Which field to read (determines file name).

        datapath_format
            File name format for h5 files. For example public IDR2 data
            uses 'pspec_h1c_idr2_field{}.h5'.

        band_name_in_path_string
            Whether `datapath_format` needs the band as a second number to
            format the path (e.g. data sets where every band is its own file).

        Returns
        -------
        uvp
            Opened UVPSpec object.
        """
        uvp = hp.UVPSpec()
        if band_name_in_path_string:
            band_name = str(band_index + 1)
            uvp.read_hdf5(datapath_format.format(field, band_name))
        else:
            uvp.read_hdf5(datapath_format.format(field))
        return uvp

    @classmethod
    def from_uvpspec(
        cls,
        uvp,
        band_index: int = 0,
        set_negative_to_zero: bool = True,
        theory_uses_spherical_k: bool = False,
        **kwargs,
    ) -> DataModelInterface:
        r"""Extract parameters from UVPSpec object.

        Parameters
        ----------
        theory_uses_spherical_k
            If True, the theory function only accepts spherical k, rather than
            cylindrical k.

        band_index
            Which band (0-indexed) to read, if the file contains multiple
            bands.

        set_negative_to_zero
            Whether to treat negative power spectrum measurements as 0.
            Default: True

        Returns
        -------
        ???
            DataModelInterface?
        """
        # Access the right band
        n_bands = len(uvp.get_all_keys())
        band_key = uvp.get_all_keys()[band_index]
        spw_index = uvp.spw_array[band_index]
        # Get redshift (i.e. spherical window)
        # Note: get_spw_ranges returns minimum and maximum frequenc
        #       as first two elements i.e. [:2]
        spw_frequencies = uvp.get_spw_ranges()[spw_index][:2]
        redshift = uvp.cosmo.f2z(np.mean(spw_frequencies))
        # Get wavenumbers parallel to line of sight
        kparas = uvp.get_kparas(spw_index)
        n_para = len(kparas)
        # Get wavenumbers perpendicular to line of sight
        # Check if the data has been spherically averaged, in that
        # case we use kpar by convention and kperp is set to None.
        spherically_averaged = "Spherically averaged with hera_pspec" in uvp.history
        if spherically_averaged:
            assert (
                len(uvp.get_kperps(0)) == 1
            ), "data says it is spherically averaged but len(uvp.get_kperps(0)) is >1"
            assert np.isclose(
                uvp.get_kperps(0)[0], 0, atol=1e-11, rtol=0
            ), "data says it is spherically averaged but uvp.get_kperps(0)[0] is >> 0"
            n_perp = 1
            kperp_bins_obs = None
        else:
            # Otherwise get kperp from uvp. Note that get_kperps() returns
            # all the baselines, including the redundant ones that are
            # combined in the power spectrum data.
            kperps = uvp.get_kperps(spw_index)
            n_perp = len(kperps)
            # Todo: I have only checked this for one example, but there
            # out of the 24 numbers, the 2nd half corresponded to the
            # 2nd (redundant) set of baselines (check with uvp.blpair_array)
            # so we cut off the part belonging to the other band_key
            n_b = int(n_perp / n_bands)
            kperps = kperps[band_index * n_b : (band_index + 1) * n_b]
            n_perp = len(kperps)
            kperp_bins_obs = np.repeat(kperps, n_para)
        # Tile parallel wavenumbers correspondingly
        kpar_bins_obs = np.tile(kparas, n_perp)

        # Get the dimensionless power spectra \Delta^2 (units mK**2) and
        # flatten the shape (N_perp, N_para) to (N_perp*N_para), index such
        # that k_par changes the fastest.
        power_spectrum = uvp.get_data(band_key).real.copy()
        assert np.shape(power_spectrum) == (
            n_perp,
            n_para,
        ), "PS shape" " mismatch: {} != ({}, {})".format(
            np.shape(power_spectrum), n_perp, n_para
        )
        power_spectrum = power_spectrum.reshape((n_perp * n_para), order="C")
        # Todo: This is a bit unintuitive, check if this is the right way round!
        # Get the covariance matrix (units mK**4) of the power spectrum. Since
        # values with different k_perp are uncorrelated, this becomes a
        # block-diagonal on the (N_perp*N_para)-long reshaped axis.
        # get_cov() essentially returns a list of these N_perp blocks, each
        # of shape (N_para, N_para).
        cov_3d = uvp.get_cov(band_key).real.copy()
        assert np.shape(cov_3d) == (n_perp, n_para, n_para)
        covariance = block_diag(*cov_3d)
        assert np.shape(covariance) == (n_perp * n_para, n_perp * n_para)
        # Window functions -- same deal as with the covariance. Block diagonal
        # matrix where each block is the k_par window function for one k_perp.
        wf_3d = uvp.get_window_function(band_key)
        assert np.shape(wf_3d) == (n_perp, n_para, n_para)
        window_function = block_diag(*wf_3d)
        assert np.shape(window_function) == (n_perp * n_para, n_perp * n_para)

        if set_negative_to_zero:
            power_spectrum[power_spectrum < 0] = 0

        return DataModelInterface(
            theory_uses_spherical_k=theory_uses_spherical_k,
            redshift=redshift,
            kperp_bins_obs=kperp_bins_obs,
            kpar_bins_obs=kpar_bins_obs,
            power_spectrum=power_spectrum * un.mK**2,
            covariance=covariance * un.mK**4,
            window_function=window_function,
            **kwargs,
        )

    def _kconvert(self, k):
        return k.to_value(
            "littleh/Mpc" if self.theory_uses_little_h else "1/Mpc",
            equivalencies=un.with_H0(self.cosmology.H0),
        )

    def _discretize(
        self,
        model: Callable,
        z: float,
        k: tuple[np.ndarray, np.ndarray] | np.ndarray,
        kwidth: tuple[np.ndarray, np.ndarray] | np.ndarray,
        params: Sequence[float] | dict[str, float],
    ) -> tuple[tp.PowerType, tp.PowerType]:
        if self.window_integration_rule == "midpoint":
            results = model(z, k, params)
            errors = None
        elif self.window_integration_rule == "trapz":
            lower = model(z, k - kwidth / 2, params)
            upper = model(z, k + kwidth / 2, z, params)
            results = (lower + upper) / 2
            errors = (lower - upper) / 2
        elif self.window_integration_rule == "quad":

            def pk_func(k):
                return model(z, k, params)

            results = []
            errors = []
            for center, width in zip(k, kwidth):
                result, error = quad(pk_func, center - width / 2, center + width / 2)
                results.append(result / width)
                errors.append(error / width)

        return results, errors

    def discretize_theory(
        self, z: float, theory_params: Sequence[float] | dict[str, float]
    ) -> tuple[tp.PowerType, tp.PowerType]:
        r"""Compute the discretized power spectrum at the (k, z) of the window function.

        This outputs an approximation of the integral of the theory power spectrum over
        each cylindrical k-bin. The way in which this is done is controlled by
        :attr:`window_integration_rule`.

        Parameters
        ----------
        z
            The redshift
        theory_params
            sequence of parameters passed to the theory function

        Returns
        -------
        results
            list of power spectrum values corresponding to the bins
        errors
            Estimation of the error through binning, if a suitable method has been
            chosen, otherwise None.
        """
        if self.theory_uses_spherical_k:
            k = self._kconvert(self.spherical_kbins_theory)
            if self.window_integration_rule != "midpoint":
                kwidth = self._kconvert(self.kpar_widths_theory)
            else:
                kwidth = 0 # not required in _discretize() with midpoint rule

        else:
            k = (
                self._kconvert(self.kperp_bins_theory),
                self._kconvert(self.kpar_bins_theory),
            )
            kwidth = 0  # TODO: need to do this correctly.

        theory_params = self._validate_params(theory_params, self.theory_param_names)
        return self._discretize(self.theory_model, z, k, kwidth, theory_params)

    def discretize_systematics(
        self, z: float, sys_params: Sequence[float] | dict[str, float]
    ) -> tuple[tp.PowerType, tp.PowerType]:
        r"""Compute the discretized systematic power.

        This outputs an approximation of the integral of the theory power spectrum over
        each cylindrical k-bin. The way in which this is done is controlled by
        :attr:`window_integration_rule`.
        """
        if self.apply_window_to_systematics: #todo is this right?
            if self.theory_uses_spherical_k:
                k = self._kconvert(self.kpar_bins_theory)
            else:
                k = (
                    self._kconvert(self.kperp_bins_theory),
                    self._kconvert(self.kpar_bins_theory),
                )
        else:
            k = (
                self._kconvert(self.kperp_bins_obs),
                self._kconvert(self.kpar_bins_obs),
            )
        kwidth = 0  # TODO: need to do this correctly.

        sys_params = self._validate_params(sys_params, self.sys_param_names)
        return self._discretize(self.sys_model, z, k, kwidth, sys_params)

    def apply_window_function(self, discretized_model: tp.PowerType) -> tp.PowerType:
        r"""Calculate theoretical power spectrum with data window function applied.

        Simply performs the matrix product :math:`p_w = W p_m`.

        Parameters
        ----------
        discretized_theory
            The discretized theoretical power spectrum, discretized in such a way as to
            be compatible with the window function. This can be calculated with
            :meth:`discretize_theory`.

        Returns
        -------
        windowed_theory
            A 1D array of power-spectrum values corresponding to :attr:`kpar_bins_obs``.
        """
        return self.window_function.dot(discretized_model)

    def _validate_params(self, params, names) -> tuple[float] | dict[str, float]:
        r"""
        Check if params is a list or dictionary.

        If list convert to dictionary using param_names.

        Parameters
        ----------
        params : dictionary, list or tuple

        Returns
        -------
        params : dictionary
            params convert to dictionary
        """
        if isinstance(params, dict):
            if names is not None:
                assert set(names) == set(
                    params.keys()
                ), "input parameters don't match parameters of the likelihood"
            return params
        else:
            if names is None:
                return tuple(params)

            if len(names) != len(params):
                raise ValueError(
                    "input params is not of same length as given param_names "
                    f"({len(names)} vs {len(params)})"
                )
            return dict(zip(names, params))

    def compute_model(
        self,
        theory_params: Sequence[float] | dict[str, float],
        sys_params: Sequence[float] | dict[str, float],
    ):
        """Compute the theory+systematics model in the data-space."""
        theory, error = self.discretize_theory(self.redshift, theory_params)
        sys, error = self.discretize_systematics(self.redshift, sys_params)

        if self.apply_window_to_systematics:
            return self.apply_window_function(theory + sys)
        else:
            return self.apply_window_function(theory) + sys


@attr.s(kw_only=True)
class PSpecLikelihood(ABC):
    """Base class for likelihoods.

    The base class implements one abstract method: :meth:`loglike`, which must compute
    the floating-point log-likelihood given the theory and systematics parameters that
    are being sampled/varied.

    Parameters
    ----------
    model
        An instance of :class:`DataModelInterface` that is used to do the transformation
        from theory to data space.
    """

    model: DataModelInterface = attr.ib()

    @abstractmethod
    def loglike(self, theory_params, sys_params) -> float:
        """Compute the log-likelihood."""
        pass


@attr.s(kw_only=True)
class Gaussian(PSpecLikelihood):
    """The simplest Gaussian likelihood."""

    def loglike(self, theory_params, sys_params) -> float:
        """Compute the log likelihood."""
        model = self.model.compute_model(theory_params, sys_params)
        normal = multivariate_normal(
            mean=self.model.power_spectrum, cov=self.model.covariance
        )
        return normal.logpdf(model)


@attr.s(kw_only=True)
class MarginalizedLinearPositiveSystematics(PSpecLikelihood):
    """The likelihood used in IDR2 analysis."""

    def loglike(self, theory_params, sys_params, zero_fill=1e-50) -> float:
        """Compute the log likelihood."""
        model = self.model.compute_model(theory_params, sys_params)
        data = self.model.power_spectrum
        residuals = data - model
<<<<<<< HEAD
        var = self.model.covariance.diagonal()
        print("Warning: Assuming covariance to be diagonal")
        mask = np.where(var != 0 * un.mK**4)
        print("Warning: Ignoring data in positions", mask, "as the variance is zero.")
        residuals_over_errors = (residuals / np.sqrt(2 * var))[mask].to(un.one)
        print("residuals_over_errors", residuals_over_errors)
        like = 0.5 * (1 + erf(residuals_over_errors))
        print("like", like)
        if zero_fill>0:
            like[like == 0.0] = zero_fill
        return np.sum(np.log(like))

    def baseline_loglike(self, zero_fill=1e-50) -> float:
        """Maximum likelihood value (i.e. data = 0)"""
        data = self.model.power_spectrum
        residuals = data
        var = self.model.covariance.diagonal()
        print("Warning: Assuming covariance to be diagonal")
        mask = np.where(var != 0 * un.mK**4)
        print("Warning: Ignoring data in positions", mask, "as the variance is zero.")
        residuals_over_errors = (residuals / np.sqrt(2 * var))[mask].to(un.one)
        print("residuals_over_errors", residuals_over_errors)
        like = 0.5 * (1 + erf(residuals_over_errors))
        print("like", like)
        if zero_fill>0:
=======
        like = 0.5 * (1 + erf(residuals / np.sqrt(2 * std**2)))
        if zero_fill > 0:
>>>>>>> 13b231ee
            like[like == 0.0] = zero_fill
        return np.sum(np.log(like))


@attr.s(kw_only=True)
class GaussianLinearSystematics(PSpecLikelihood):
    """A Gaussian likelihood where some systematics are assumed to be linear.

    Parameters
    ----------
    linear_systematics_basis_function
        A function that, given a set of non-linear systematics parameters (potentially
        an empty set), will compute the basis set corresponding to the known linear
        parameters of the model, at the kperp/kpar of either the observation or theory.
    linear_systematics_mean
        The prior mean of the linear systematics.
    linear_systematics_cov
        The prior covariance of the linear systematics.
    """

    linear_systematics_basis_function: Callable = attr.ib()
    linear_systematics_mean: np.ndarray = attr.ib()
    linear_systematics_cov: np.ndarray = attr.ib()

    def get_mu_linear(self, basis: np.ndarray) -> tuple[float]:
        """Compute the posterior mean of linear parameters."""
        pass

    def get_sigma_linear(self, basis) -> tuple[float]:
        """Compute the posterior covariance of the linear parameters."""
        pass

    def loglike(self, theory_params, sys_params) -> float:
        """Compute the log likelihood."""
        # Here we get only the non-linera sys params, but the model requires all of
        # them. "basis" corresponds to "A" in the memo.
        basis = self.linear_systematics_basis_function(
            sys_params,
            self.model.kperp_bins_theory
            if self.model.apply_window_to_systematics
            else self.model.kperp_bins_obs,
            self.model.kpar_bins_theory
            if self.model.apply_window_to_systematics
            else self.model.kpar_bins_obs,
        )

        mu_linear = self.get_mu_linear(basis)
        sig_linear = self.get_sigma_linear(basis)

        model = self.model.compute_model(theory_params, tuple(sys_params) + mu_linear)
        normal = multivariate_normal(
            mean=self.model.power_spectrum, cov=self.model.covariance
        )

        prior = multivariate_normal(
            mean=self.linear_systematics_mean, cov=self.linear_systematics_cov
        )
        return (
            normal.logpdf(model)
            + 0.5 * np.log(np.linalg.det(2 * np.pi * sig_linear))
            + prior.logpdf(mu_linear)
        )<|MERGE_RESOLUTION|>--- conflicted
+++ resolved
@@ -572,15 +572,12 @@
         model = self.model.compute_model(theory_params, sys_params)
         data = self.model.power_spectrum
         residuals = data - model
-<<<<<<< HEAD
         var = self.model.covariance.diagonal()
         print("Warning: Assuming covariance to be diagonal")
         mask = np.where(var != 0 * un.mK**4)
         print("Warning: Ignoring data in positions", mask, "as the variance is zero.")
         residuals_over_errors = (residuals / np.sqrt(2 * var))[mask].to(un.one)
-        print("residuals_over_errors", residuals_over_errors)
         like = 0.5 * (1 + erf(residuals_over_errors))
-        print("like", like)
         if zero_fill>0:
             like[like == 0.0] = zero_fill
         return np.sum(np.log(like))
@@ -594,14 +591,8 @@
         mask = np.where(var != 0 * un.mK**4)
         print("Warning: Ignoring data in positions", mask, "as the variance is zero.")
         residuals_over_errors = (residuals / np.sqrt(2 * var))[mask].to(un.one)
-        print("residuals_over_errors", residuals_over_errors)
         like = 0.5 * (1 + erf(residuals_over_errors))
-        print("like", like)
         if zero_fill>0:
-=======
-        like = 0.5 * (1 + erf(residuals / np.sqrt(2 * std**2)))
-        if zero_fill > 0:
->>>>>>> 13b231ee
             like[like == 0.0] = zero_fill
         return np.sum(np.log(like))
 
