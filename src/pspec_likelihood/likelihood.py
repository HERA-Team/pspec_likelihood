--- conflicted
+++ resolved
@@ -371,14 +371,8 @@
 
     def _kconvert(self, k):
         return k.to_value(
-<<<<<<< HEAD
             cu.littleh/un.Mpc if self.theory_uses_little_h else "1/Mpc",
-            equivalencies=un.with_H0(self.cosmology.H0),
-=======
-            "littleh/Mpc" if self.theory_uses_little_h else "1/Mpc",
-            equivalencies=csm.units.with_H0(self.cosmology.H0),
->>>>>>> a61cbe29
-        )
+            equivalencies=cu.with_H0(self.cosmology.H0),
 
     def _discretize(
         self,
