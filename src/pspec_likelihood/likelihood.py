"""Primary module defining likelihoods based on HERA power spectra."""
from __future__ import annotations

import warnings
from abc import ABC, abstractmethod
from typing import Callable, Literal, Sequence

import astropy.cosmology as csm
import astropy.cosmology.units as cu
import astropy.units as un
import attr
import hera_pspec as hp
import numpy as np
from cached_property import cached_property
from scipy.integrate import quad
from scipy.linalg import block_diag
from scipy.special import erfcx
from scipy.stats import multivariate_normal

from . import types as tp
from .types import vld_unit


@attr.s(kw_only=True)
class DataModelInterface:
    r"""Container for power spectrum measurements and models.

    This class keeps track of power-spectrum measurements
    (and their associated covariances and window functions)
    along with a theoretical model and calculations of the likelihoods
    given this model that propertly account for the window functions.
    For now, this container assumes Gaussian measurement errors and
    thus only keeps track of covariances but this may change in the future.

    Parameters
    ----------
    cosmology
        The :class:`astropy.cosmology.FLRW` object defining the cosmology.
    redshift
        The (mean) redshift of the measured power spectrum.
    power_spectrum
        The 1D or 2D power spectrum values of the observation in squared temperature
        units. Whether 1D or 2D, this array is 1D (i.e. flattened).
    window_function
        The window function that takes theory space to observational space. Must be an
        array whose first dimension has length equal to the power spectrum, and the
        second dimension has the same length as
        ``kpar_bins_theory``/``kperp_bins_theory``.
    covariance
        The data covariance matrix. If 2D, must be a square matrix with each dimension
        the same length as ``power_spectrum``. If 1D, the covariance is assumed to be
        diagonal, and must have the same length as ``power_spectrum``.
    kpar_bins_obs
        The k-parallel bins of the observation. See notes on ``kperp_bins_obs``.
        If ``kperp_bins_obs`` is not provided, treat ``kpar_bins_obs`` as spherically
        averaged.
    kperp_bins_obs
        If provided, the k-perpendicular bins of the observation. These provide the bin
        *centres*, and so there should be the same number as power spectrum values.
        If not provided, ``kpar_bins_obs`` is treated as the spherically-averaged
        k bins.
    kpar_bins_theory
        The k-parallel bins of the theory. See notes on ``kperp_bins_theory``.
        If ``kperp_bins_theory`` not provided, treat ``kpar_bins_theory``
        as spherical.
    kperp_bins_theory
        If provided, the k-perpendicular bins of the theory. These provide the bin
        *centres*, and so there should be the same number as the second dimension of the
        window function. If not provided, ``kpar_bins_theory`` is treated as the
        spherically-averaged k bins.
    kperp_widths_theory
        If provided, the k-perpendicular bin widths associated with each bin. It is
        assumed that the bins are in the (linear-space) centre. Only required if
        ``window_integration_rule`` is not ``"midpoint"``.
    kpar_widths_theory
        If provided, the k-parallel bin widths associated with each bin. It is
        assumed that the bins are in the (linear-space) centre. Only required if
        ``window_integration_rule`` is not ``"midpoint"``.
    window_integration_rule
        Converting from theory space to observational space is done by integrating the
        ``window_function * theory_function`` over k-space for a given choice of
        observational co-ordinates. This integral is discretized, and this parameter
        provides the rule by which the *theory function* portion of the integral is
        discretized. Choices are 'midpoint', 'trapz' or 'quad'.
    theory_uses_little_h
        Whether the theory function accepts wavenumbers in units of h/Mpc. If False,
        it accepts wavenumbers in units of 1/Mpc.
    theory_uses_spherical_k
        If True, the theory function only accepts spherical k, rather than cylindrical
        k.
    theory_model
        The callable theoretical power spectrum as a function of redshift and k.
        The signature of the function should be ``theory(z, k, params) -> p``,
        where `z` is a float redshift,and `params` is a tuple of float parameters OR a
        dict of float parameters. If it takes a dict of parameters,
        ``theory_param_names`` must be given. ``k`` is either a 2-tuple
        ``(kperp, kpar)``, where each of these arrays is 1D and the same length, or,
        if ``theory_uses_spherical_k`` is True, a single array of ``|k|``.
        The output ``p`` is an array of the same length as ``kperp`` and ``kpar``
        (or simply ``k``), containing the power spectrum in mK^2.
    sys_model
        The callable systematics power spectrum, see ``theory_model`` for details.
    theory_param_names
        If given, pass a dictionary of parameters to the ``theory_model`` whose keys
        are the names.
    apply_window_to_systematics
        Whether the systematics are defined in theory-space or data-space. If defined
        in theory-space, the window function must be applied to the resulting
        systematics.
    """

    redshift: float = attr.ib(converter=float)
    power_spectrum: tp.PowerType = attr.ib(
        validator=vld_unit(un.mK**2), eq=tp.cmp_array
    )
    window_function: np.ndarray = attr.ib(eq=tp.cmp_array, converter=np.array)
    covariance: tp.CovarianceType = attr.ib(
        validator=vld_unit(un.mK**4), eq=tp.cmp_array
    )
    theory_model: Callable = attr.ib(validator=attr.validators.is_callable())
    sys_model: Callable | None = attr.ib(
        default=None, validator=attr.validators.optional(attr.validators.is_callable())
    )

    cosmology: csm.FLRW = attr.ib(
        csm.Planck18, validator=attr.validators.instance_of(csm.FLRW)
    )
<<<<<<< HEAD
    kpar_bins_obs: tp.Wavenumber = attr.ib()
    kperp_bins_obs: tp.Wavenumber | None = attr.ib(None)
    kpar_bins_theory: tp.Wavenumber = attr.ib()
    kperp_bins_theory: tp.Wavenumber | None = attr.ib()
    kperp_widths_theory: tp.Wavenumber | None = attr.ib(None)
    kpar_widths_theory: tp.Wavenumber | None = attr.ib(None)
=======
    kpar_bins_obs: tp.Wavenumber = attr.ib(eq=tp.cmp_array)
    kperp_bins_obs: tp.Wavenumber | None = attr.ib(None, eq=tp.cmp_array)
    kpar_bins_theory: tp.Wavenumber = attr.ib(eq=tp.cmp_array)
    kperp_bins_theory: tp.Wavenumber | None = attr.ib()
    kperp_widths_theory: tp.Wavenumber | None = attr.ib(None)
    kpar_widths_theory: tp.Wavenumber | None = attr.ib(None, eq=tp.cmp_array)
>>>>>>> f355d488

    window_integration_rule: Literal["midpoint", "trapz", "quad"] = attr.ib(
        "midpoint", validator=attr.validators.in_(("midpoint", "trapz", "quad"))
    )

    theory_uses_little_h: bool = attr.ib(default=False, converter=bool)
    theory_uses_spherical_k: bool = attr.ib(default=False, converter=bool)

    theory_param_names: Sequence[str] | None = attr.ib(
        None, converter=attr.converters.optional(tuple)
    )
    sys_param_names: Sequence[str] | None = attr.ib(
        None, converter=attr.converters.optional(tuple)
    )
    apply_window_to_systematics: bool = attr.ib(True, converter=bool)

    @kpar_bins_obs.validator
    @kpar_bins_theory.validator
    def _k_validator(self, att, val):
        if not np.isrealobj(val):
            raise TypeError(f"{att.name} must be real!")

        vld_unit(
            cu.littleh / un.Mpc, equivalencies=csm.units.with_H0(self.cosmology.H0)
        )(self, att, val)

        if val.shape != self.power_spectrum.shape:
            raise ValueError(f"{att.name} must have same shape as the power spectrum")

    @kperp_bins_obs.validator
    @kperp_bins_theory.validator
    @kpar_widths_theory.validator
    @kperp_widths_theory.validator
    def _opt_k_vld(self, att, val):
        if val is not None:
            self._k_validator(att, val)

    @kpar_bins_theory.default
    def _kpar_theory_default(self):
        return self.kpar_bins_obs

    @kperp_bins_theory.default
    def _kperp_theory_default(self):
        return self.kperp_bins_obs

    @window_function.validator
    def _wf_vld(self, att, val):
        if val.shape not in [(len(self.power_spectrum), len(self.power_spectrum))]:
            raise ValueError("window_function must be  Nk * Nk matrix")

    @window_integration_rule.validator
    def _wir_vld(self, att, val):
        if val != "midpoint" and (
<<<<<<< HEAD
            self.kperp_widths_theory is None or self.kpar_widths_theory is None
=======
            (self.kperp_widths_theory is None and self.kperp_bins_theory is not None)
            or self.kpar_widths_theory is None
>>>>>>> f355d488
        ):
            raise ValueError(
                f"if window_integration_rule={val}, kpar/kperp widths are required."
            )

    @covariance.validator
    def _cov_vld(self, att, val):
        if val.shape not in [
            (len(self.power_spectrum),),
            (len(self.power_spectrum), len(self.power_spectrum)),
        ]:
            raise ValueError("covariance must be Nk*Nk matrix or length-Nk vector")

    @cached_property
    def spherical_kbins_obs(self) -> tp.Wavenumber:
        """The spherical k bins of the observation (the edges)."""
        if self.kperp_bins_obs is not None:
            return np.sqrt(self.kpar_bins_obs**2 + self.kperp_bins_obs**2)
        else:
            return self.kpar_bins_obs

    @cached_property
    def spherical_kbins_theory(self) -> tp.Wavenumber:
        """The spherical k bins of the theory (edges)."""
        if self.kperp_bins_theory is not None:
            return np.sqrt(self.kpar_bins_theory**2 + self.kperp_bins_theory**2)
        else:
            return self.kpar_bins_theory

    @cached_property
    def spherical_width_theory(self) -> tp.Wavenumber:
        """The spherical k bins of the theory (edges)."""
        if self.kperp_bins_theory is not None:
            raise NotImplementedError
        else:
            return self.kpar_widths_theory

    @cached_property
    def kperp_centres(self) -> tp.Wavenumber:
        """Centres of the kperp bins."""
        return (self.kperp_bins_obs[1:] + self.kperp_bins_obs[:-1]) / 2

    @classmethod
    def from_uvpspec(
        cls,
        uvp,
        spw: int = 0,
        polpair_index: int = 0,
        theory_uses_spherical_k: bool = False,
        **kwargs,
    ) -> DataModelInterface:
        r"""Extract parameters from UVPSpec object.

        Parameters
        ----------
        theory_uses_spherical_k
            If True, the theory function only accepts spherical k, rather than
            cylindrical k.
        band_index
            Which band (0-indexed) to read, if the file contains multiple
            bands.

        Returns
        -------
        DataModelInterface
            Initialized DataModelInterface instance
        """
        # Note that the following is a little brittle.
        if " k^3 / (2pi^2)" not in uvp.norm_units:
            warnings.warn("Converting to Delta^2 in place...")
            uvp.convert_to_deltasq(inplace=True)

        if "(mK)^2" not in uvp.units:
            raise ValueError(f"Power Spectrum must be in mK^2 units. Got {uvp.units}")

        if uvp.Ntimes > 1:
            raise ValueError(
                "The UVPSpec object has not been fully time-averaged. "
                "Please time-average with uvp.average_spectra(time_avg=True) before "
                "passing to DataModelInterface.from_uvpspec"
            )

        spw_frequencies = uvp.get_spw_ranges()[spw][:2]
        redshift = uvp.cosmo.f2z(np.mean(spw_frequencies))
        # Get wavenumbers parallel to line of sight
        kparas = uvp.get_kparas(spw)
        n_para = len(kparas)
        # Get wavenumbers perpendicular to line of sight
        # Check if the data has been spherically averaged, in that
        # case we use kpar by convention and kperp is set to None.
        spherically_averaged = "Spherically averaged with hera_pspec" in uvp.history
        if spherically_averaged:
            print("Treating as spherically averaged")
            assert (
                len(uvp.get_kperps(spw)) == 1
            ), "data says it is spherically averaged but len(uvp.get_kperps(spw)) is >1"
            assert np.isclose(
                uvp.get_kperps(spw)[0], 0, atol=1e-11, rtol=0
            ), "data says it is spherically averaged but uvp.get_kperps(spw)[0] is >> 0"
            n_perp = 1
            kperp_bins_obs = None
        else:
            print("Treating as cylindrical PS")
            # Otherwise get kperp from uvp. Note that get_kperps() returns
            # all the baselines, including the redundant ones that are
            # combined in the power spectrum data.
            kperps = uvp.get_kperps(spw)
            if any(len(x) > 1 for x in uvp.get_red_blpairs()[0]):
                warnings.warn(
                    "The UVPSpec object is not redundantly averaged. "
                    "This may result in poor speed due to having more individual kperps"
                    " than statistically necessary. However, results should be the "
                    "same. Continuing..."
                )

            n_perp = len(kperps)
            kperp_bins_obs = np.repeat(kperps, n_para)

        # Tile parallel wavenumbers correspondingly
        kpar_bins_obs = np.tile(kparas, n_perp)

        # Get the dimensionless power spectra \Delta^2 (units mK**2) and
        # flatten the shape (N_perp, N_para) to (N_perp*N_para), index such
        # that k_par changes the fastest.
        poltuples = [
            hp.uvpspec_utils.polpair_int2tuple(x, pol_strings=True)
            for x in uvp.polpair_array
        ]
        pol = poltuples[polpair_index]
        if len(uvp.polpair_array) > 1:
            warnings.warn(
                "There is more than one polpair in your UVPSpec object. "
                f"Using polpair '{pol}', but you might want to make sure this is what "
                f"you want. Possible values are: {poltuples}, set the one you want by"
                " setting polpair_index"
            )
        keys = [x for x in uvp.get_all_keys() if (x[0] == spw and x[2] == pol)]

        # Taking the zeroth index because it is time, which we have already checked has
        # length one. So, this will ultimately give an array of size (n_kperp, nkpar)
        power_spectrum = np.array([uvp.get_data(k).real.copy()[0] for k in keys])
        if power_spectrum.shape != (n_perp, n_para):
            raise ValueError(
                f"PS shape mismatch: {np.shape(power_spectrum)} != ({n_perp}, {n_para})"
            )

        power_spectrum = power_spectrum.reshape((n_perp * n_para), order="C")
        # Todo: This is a bit unintuitive, check if this is the right way round!
        # Get the covariance matrix (units mK**4) of the power spectrum. Since
        # values with different k_perp are uncorrelated, this becomes a
        # block-diagonal on the (N_perp*N_para)-long reshaped axis.
        # get_cov() essentially returns a list of these N_perp blocks, each
        # of shape (N_para, N_para).
        try:
            cov_3d = np.array([uvp.get_cov(k).real.copy()[0] for k in keys])
        except AttributeError as e:
            raise AttributeError(
                "Covariance matrix is not defined on the UVPspec object"
            ) from e

        assert np.shape(cov_3d) == (n_perp, n_para, n_para)
        covariance = block_diag(*cov_3d)
        assert np.shape(covariance) == (n_perp * n_para, n_perp * n_para)

        # Window functions -- same deal as with the covariance. Block diagonal
        # matrix where each block is the k_par window function for one k_perp.
        wf_3d = np.array([uvp.get_window_function(k)[0] for k in keys])
        assert np.shape(wf_3d) == (n_perp, n_para, n_para)
        window_function = block_diag(*wf_3d)
        assert np.shape(window_function) == (n_perp * n_para, n_perp * n_para)

        use_littleh = "h^-3" in uvp.units

        if not isinstance(kpar_bins_obs, un.Quantity):
            unit = cu.littleh / un.Mpc if use_littleh else un.Mpc**-1
            kpar_bins_obs <<= unit
            if not spherically_averaged:
                kperp_bins_obs <<= unit

        if hasattr(uvp, "cosmo"):
            cosmo = csm.LambdaCDM(
                H0=uvp.cosmo.H0,
                Om0=uvp.cosmo.Om_M,
                Ode0=uvp.cosmo.Om_L,
            )
        else:
            cosmo = csm.Planck18

        return DataModelInterface(
            theory_uses_spherical_k=theory_uses_spherical_k,
            redshift=redshift,
            kperp_bins_obs=kperp_bins_obs,
            kpar_bins_obs=kpar_bins_obs,
            power_spectrum=power_spectrum << un.mK**2,
            covariance=covariance << un.mK**4,
            window_function=window_function,
            cosmology=cosmo,
            **kwargs,
        )

    def _kconvert(self, k):
        return k.to_value(
            cu.littleh / un.Mpc if self.theory_uses_little_h else "1/Mpc",
            equivalencies=cu.with_H0(self.cosmology.H0),
        )

    def _discretize(
        self,
        model: Callable,
        z: float,
        k: tuple[np.ndarray, np.ndarray] | np.ndarray,
        kwidth: tuple[np.ndarray, np.ndarray] | np.ndarray,
        params: Sequence[float] | dict[str, float],
    ) -> tuple[tp.PowerType, tp.PowerType]:
        if self.window_integration_rule == "midpoint":
            results = model(z, k, params)
            errors = None
        elif self.window_integration_rule == "trapz":
            lower = model(z, k - kwidth / 2, params)
            upper = model(z, k + kwidth / 2, params)
            results = (lower + upper) / 2
            errors = (lower - upper) / 2
        elif self.window_integration_rule == "quad":

            def pk_func(k):
                return model(z, k, params).value

            unit = getattr(model(z, k[0], params), "unit", None)

            results = []
            errors = []
            for center, width in zip(k, kwidth):
                result, error = quad(pk_func, center - width / 2, center + width / 2)
                results.append(result / width)
                errors.append(error / width)

            results = np.array(results)
            errors = np.array(errors)

            if unit is not None:
                results <<= unit
                errors <<= unit

        return results, errors

    def discretize_theory(
        self, z: float, theory_params: Sequence[float] | dict[str, float]
    ) -> tuple[tp.PowerType, tp.PowerType]:
        r"""Compute the discretized power spectrum at the (k, z) of the window function.

        This outputs an approximation of the integral of the theory power spectrum over
        each cylindrical k-bin. The way in which this is done is controlled by
        :attr:`window_integration_rule`.

        Parameters
        ----------
        z
            The redshift
        theory_params
            sequence of parameters passed to the theory function

        Returns
        -------
        results
            list of power spectrum values corresponding to the bins
        errors
            Estimation of the error through binning, if a suitable method has been
            chosen, otherwise None.
        """
        if self.theory_uses_spherical_k:
            k = self._kconvert(self.spherical_kbins_theory)
            if self.window_integration_rule != "midpoint":
                kwidth = self._kconvert(self.spherical_width_theory)
            else:
                kwidth = 0  # not required in _discretize() with midpoint rule

        else:
            k = (
                self._kconvert(self.kperp_bins_theory),
                self._kconvert(self.kpar_bins_theory),
            )
            kwidth = 0  # TODO: need to do this correctly.

        theory_params = self._validate_params(theory_params, self.theory_param_names)
        return self._discretize(self.theory_model, z, k, kwidth, theory_params)

    def discretize_systematics(
        self, z: float, sys_params: Sequence[float] | dict[str, float]
    ) -> tuple[tp.PowerType, tp.PowerType]:
        r"""Compute the discretized systematic power.

        This outputs an approximation of the integral of the theory power spectrum over
        each cylindrical k-bin. The way in which this is done is controlled by
        :attr:`window_integration_rule`.
        """
        if self.sys_model is None:
            return 0, 0

        if self.apply_window_to_systematics:  # todo is this right?
            if self.theory_uses_spherical_k:
                k = self._kconvert(self.spherical_kbins_theory)
            else:
                k = (
                    self._kconvert(self.kperp_bins_theory),
                    self._kconvert(self.kpar_bins_theory),
                )
        else:
<<<<<<< HEAD
            k = (
                self._kconvert(self.kperp_bins_obs),
                self._kconvert(self.kpar_bins_obs),
            )
=======
            if self.kperp_bins_obs is None:
                k = self._kconvert(self.spherical_kbins_obs)
            else:
                k = (
                    self._kconvert(self.kperp_bins_obs),
                    self._kconvert(self.kpar_bins_obs),
                )
>>>>>>> f355d488
        kwidth = 0  # TODO: need to do this correctly.

        sys_params = self._validate_params(sys_params, self.sys_param_names)
        return self._discretize(self.sys_model, z, k, kwidth, sys_params)

    def apply_window_function(self, discretized_model: tp.PowerType) -> tp.PowerType:
        r"""Calculate theoretical power spectrum with data window function applied.

        Simply performs the matrix product :math:`p_w = W p_m`.

        Parameters
        ----------
        discretized_theory
            The discretized theoretical power spectrum, discretized in such a way as to
            be compatible with the window function. This can be calculated with
            :meth:`discretize_theory`.

        Returns
        -------
        windowed_theory
            A 1D array of power-spectrum values corresponding to :attr:`kpar_bins_obs``.
        """
        return self.window_function.dot(discretized_model)

    def _validate_params(self, params, names) -> tuple[float] | dict[str, float]:
        r"""
        Check if params is a list or dictionary.

        If list convert to dictionary using param_names.

        Parameters
        ----------
        params : dictionary, list or tuple

        Returns
        -------
        params : dictionary
            params convert to dictionary
        """
        if isinstance(params, dict):
            if names is not None:
                assert set(names) == set(
                    params.keys()
                ), "input parameters don't match parameters of the likelihood"
            return params
        else:
            if names is None:
                return tuple(params)

            if len(names) != len(params):
                raise ValueError(
                    "input params is not of same length as given param_names "
                    f"({len(names)} vs {len(params)})"
                )
            return dict(zip(names, params))

    def compute_model(
        self,
        theory_params: Sequence[float] | dict[str, float],
        sys_params: Sequence[float] | dict[str, float],
    ):
        """Compute the theory+systematics model in the data-space."""
        theory, error = self.discretize_theory(self.redshift, theory_params)
        sys, error = self.discretize_systematics(self.redshift, sys_params)

        if self.apply_window_to_systematics:
            return self.apply_window_function(theory + sys)
        else:
            return self.apply_window_function(theory) + sys


@attr.s(kw_only=True)
class PSpecLikelihood(ABC):
    """Base class for likelihoods.

    The base class implements one abstract method: :meth:`loglike`, which must compute
    the floating-point log-likelihood given the theory and systematics parameters that
    are being sampled/varied.

    Parameters
    ----------
    model
        An instance of :class:`DataModelInterface` that is used to do the transformation
        from theory to data space.
    set_negative_to_zero
        Whether to treat negative power spectrum values as zero.
    """

    model: DataModelInterface = attr.ib()
    set_negative_to_zero: bool = attr.ib(default=False, converter=bool)

    def __attrs_post_init__(self):
        """Do stuff after initialization."""
        self.validate()

    @abstractmethod
    def loglike(self, theory_params, sys_params) -> float:
        """Compute the log-likelihood."""
        pass

    def validate(self):
        """Validation of a particular likelihood.

        In particular, this is useful for ensuring that the data model follows certain
        rules that might be particular to the likelihood (eg. diagonal covariance).
        """
        pass

    @cached_property
    def power_spectrum(self) -> tp.PowerType:
        """Return power_spectrum respecting set_negative_to_zero.

        Return model.power_spectrum if not set_negative_to_zero, otherwise
        return zero where model.power_spectrum is negative.
        """
        ps = self.model.power_spectrum.copy()
        if self.set_negative_to_zero:
            ps[ps < 0] = 0
        return ps

    @cached_property
    def variance(self) -> np.ndarray:
        """Compute the variance of the likelihood.

        This is the diagonal of the covariance matrix of the likelihood.
        """
        return np.diag(self.model.covariance)

    @cached_property
    def data_mask(self):
        """A mask where data is properly defined and usable."""
        mask = self.variance != 0 * un.mK**4
        if np.any(~mask):
            warnings.warn(
<<<<<<< HEAD
                f"Warning: Ignoring data in positions {np.where(~mask)} "
=======
                f"Ignoring data in positions {np.where(~mask)} "
>>>>>>> f355d488
                "as the variance is zero"
            )
        return mask


@attr.s(kw_only=True)
class Gaussian(PSpecLikelihood):
    """The simplest Gaussian likelihood."""

    def loglike(self, theory_params, sys_params) -> float:
        """Compute the log likelihood."""
        model = self.model.compute_model(theory_params, sys_params)
        normal = multivariate_normal(
            mean=self.power_spectrum[self.data_mask],
            cov=self.model.covariance[self.data_mask][:, self.data_mask],
        )
        return normal.logpdf(model[self.data_mask])


@attr.s(kw_only=True)
class MarginalizedLinearPositiveSystematics(PSpecLikelihood):
    """The likelihood used in IDR2 analysis.

    Parameters
    ----------
    zero_fill
        Return a loglikelihood value of zero_fill instead of -inf
        when the likelihood is actually 0. Possibly useful
        to avoid errors in sampling libraries used.
    """

    def validate(self):
        """Ensure the model has diagonal covariance and no systematics model."""
        if not np.all(
            np.isclose(
                self.model.covariance - np.diag(np.diag(self.model.covariance)), 0
            )
        ):
            warnings.warn(
                f"Your covariance matrix is not diagonal. The {self.__class__.__name__}"
                " class requires diagonal covariance. Forcing it..."
            )

        if self.model.sys_model is not None:
            raise ValueError(
                f"sys_model must be None for the {self.__class__.__name__} class."
            )

    @cached_property
    def variance(self):
        """The diagonal of the covariance matrix."""
        return np.diag(self.model.covariance)

    @cached_property
    def data_mask(self):
        """A mask where data is properly defined and usable."""
        mask = self.variance != 0 * un.mK**4
        if np.any(~mask):
            warnings.warn(
<<<<<<< HEAD
                f"Warning: Ignoring data in positions {np.where(~mask)} "
=======
                f"Ignoring data in positions {np.where(~mask)} "
>>>>>>> f355d488
                "as the variance is zero"
            )
        return mask

    def loglike(self, theory_params, sys_params) -> float:
        """Compute the log likelihood."""
        assert not sys_params

        model = self.model.compute_model(theory_params, sys_params)[self.data_mask]
        data = self.power_spectrum[self.data_mask]
        residuals = data - model

        residuals_over_errors = (
            residuals / np.sqrt(2 * self.variance[self.data_mask])
        ).value

        # We have 1 + erf(x) == 1 - erf(-x) == erfc(-x)
        # The erfc function is MUCH more stable at high x than erf is at large negative
        # x. However, even erfc will only be stable out to x~-25. To go further, we use
        # the erfcx function, which is equal to exp(-x**2)*erfc(x). This is stable out
        # to at least x~-300, which is more than we'll ever need, and is equal to erfc
        # to within 1e-14 over all this range (even for large positive x).
        # If x is larger than 25, the erfcx function goes to infinity and so we swap
        # over to log(2) == log(1 + erf(infinity)).
        log2 = np.log(2)
        log1perf = np.where(
            residuals_over_errors < 25,
            np.log(erfcx(-residuals_over_errors)) - residuals_over_errors**2,
            log2,
        )

        loglike = np.log(0.5) + log1perf

        return np.sum(loglike)


@attr.s(kw_only=True)
class GaussianLinearSystematics(PSpecLikelihood):
    """A Gaussian likelihood where some systematics are assumed to be linear.

    Parameters
    ----------
    linear_systematics_basis_function
        A function that, given a set of non-linear systematics parameters (potentially
        an empty set), will compute the basis set corresponding to the known linear
        parameters of the model, at the kperp/kpar of either the observation or theory.
    linear_systematics_mean
        The prior mean of the linear systematics.
    linear_systematics_cov
        The prior covariance of the linear systematics.
    """

    linear_systematics_basis_function: Callable = attr.ib()
    linear_systematics_mean: np.ndarray = attr.ib()
    linear_systematics_cov: np.ndarray = attr.ib()

    def get_mu_linear(self, basis: np.ndarray) -> tuple[float]:
        """Compute the posterior mean of linear parameters."""
        pass

    def get_sigma_linear(self, basis) -> tuple[float]:
        """Compute the posterior covariance of the linear parameters."""
        pass

    def loglike(self, theory_params, sys_params) -> float:
        """Compute the log likelihood."""
        # Here we get only the non-linera sys params, but the model requires all of
        # them. "basis" corresponds to "A" in the memo.
        basis = self.linear_systematics_basis_function(
            sys_params,
            self.model.kperp_bins_theory
            if self.model.apply_window_to_systematics
            else self.model.kperp_bins_obs,
            self.model.kpar_bins_theory
            if self.model.apply_window_to_systematics
            else self.model.kpar_bins_obs,
        )

        mu_linear = self.get_mu_linear(basis)
        sig_linear = self.get_sigma_linear(basis)

        model = self.model.compute_model(theory_params, tuple(sys_params) + mu_linear)
        normal = multivariate_normal(
            mean=self.power_spectrum, cov=self.model.covariance
        )

        prior = multivariate_normal(
            mean=self.linear_systematics_mean, cov=self.linear_systematics_cov
        )
        return (
            normal.logpdf(model)
            + 0.5 * np.log(np.linalg.det(2 * np.pi * sig_linear))
            + prior.logpdf(mu_linear)
        )<|MERGE_RESOLUTION|>--- conflicted
+++ resolved
@@ -125,21 +125,12 @@
     cosmology: csm.FLRW = attr.ib(
         csm.Planck18, validator=attr.validators.instance_of(csm.FLRW)
     )
-<<<<<<< HEAD
-    kpar_bins_obs: tp.Wavenumber = attr.ib()
-    kperp_bins_obs: tp.Wavenumber | None = attr.ib(None)
-    kpar_bins_theory: tp.Wavenumber = attr.ib()
-    kperp_bins_theory: tp.Wavenumber | None = attr.ib()
-    kperp_widths_theory: tp.Wavenumber | None = attr.ib(None)
-    kpar_widths_theory: tp.Wavenumber | None = attr.ib(None)
-=======
     kpar_bins_obs: tp.Wavenumber = attr.ib(eq=tp.cmp_array)
     kperp_bins_obs: tp.Wavenumber | None = attr.ib(None, eq=tp.cmp_array)
     kpar_bins_theory: tp.Wavenumber = attr.ib(eq=tp.cmp_array)
     kperp_bins_theory: tp.Wavenumber | None = attr.ib()
     kperp_widths_theory: tp.Wavenumber | None = attr.ib(None)
     kpar_widths_theory: tp.Wavenumber | None = attr.ib(None, eq=tp.cmp_array)
->>>>>>> f355d488
 
     window_integration_rule: Literal["midpoint", "trapz", "quad"] = attr.ib(
         "midpoint", validator=attr.validators.in_(("midpoint", "trapz", "quad"))
@@ -193,12 +184,8 @@
     @window_integration_rule.validator
     def _wir_vld(self, att, val):
         if val != "midpoint" and (
-<<<<<<< HEAD
-            self.kperp_widths_theory is None or self.kpar_widths_theory is None
-=======
             (self.kperp_widths_theory is None and self.kperp_bins_theory is not None)
             or self.kpar_widths_theory is None
->>>>>>> f355d488
         ):
             raise ValueError(
                 f"if window_integration_rule={val}, kpar/kperp widths are required."
@@ -506,12 +493,6 @@
                     self._kconvert(self.kpar_bins_theory),
                 )
         else:
-<<<<<<< HEAD
-            k = (
-                self._kconvert(self.kperp_bins_obs),
-                self._kconvert(self.kpar_bins_obs),
-            )
-=======
             if self.kperp_bins_obs is None:
                 k = self._kconvert(self.spherical_kbins_obs)
             else:
@@ -519,7 +500,6 @@
                     self._kconvert(self.kperp_bins_obs),
                     self._kconvert(self.kpar_bins_obs),
                 )
->>>>>>> f355d488
         kwidth = 0  # TODO: need to do this correctly.
 
         sys_params = self._validate_params(sys_params, self.sys_param_names)
@@ -654,11 +634,7 @@
         mask = self.variance != 0 * un.mK**4
         if np.any(~mask):
             warnings.warn(
-<<<<<<< HEAD
-                f"Warning: Ignoring data in positions {np.where(~mask)} "
-=======
                 f"Ignoring data in positions {np.where(~mask)} "
->>>>>>> f355d488
                 "as the variance is zero"
             )
         return mask
@@ -718,11 +694,7 @@
         mask = self.variance != 0 * un.mK**4
         if np.any(~mask):
             warnings.warn(
-<<<<<<< HEAD
-                f"Warning: Ignoring data in positions {np.where(~mask)} "
-=======
                 f"Ignoring data in positions {np.where(~mask)} "
->>>>>>> f355d488
                 "as the variance is zero"
             )
         return mask
